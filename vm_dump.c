--- conflicted
+++ resolved
@@ -151,15 +151,9 @@
     else {
         kprintf("p:%04"PRIdPTRDIFF" ", pc);
     }
-<<<<<<< HEAD
-    fprintf(stderr, "s:%04"PRIdPTRDIFF" ", CFP_SP(cfp) - ec->vm_stack);
-    fprintf(stderr, ep_in_heap == ' ' ? "e:%06"PRIdPTRDIFF" " : "E:%06"PRIxPTRDIFF" ", ep % 10000);
-    fprintf(stderr, "%-6s", magic);
-=======
-    kprintf("s:%04"PRIdPTRDIFF" ", cfp->sp - ec->vm_stack);
+    kprintf("s:%04"PRIdPTRDIFF" ", CFP_SP(cfp) - ec->vm_stack);
     kprintf(ep_in_heap == ' ' ? "e:%06"PRIdPTRDIFF" " : "E:%06"PRIxPTRDIFF" ", ep % 10000);
     kprintf("%-6s", magic);
->>>>>>> f4580ce9
     if (line) {
         kprintf(" %s", posbuf);
     }
@@ -198,13 +192,8 @@
             if (ISEQ_BODY(iseq)->local_table_size > 0) {
                 kprintf("  lvars:\n");
                 for (unsigned int i=0; i<ISEQ_BODY(iseq)->local_table_size; i++) {
-<<<<<<< HEAD
                     const VALUE *argv = cfp->ep - ISEQ_BODY(CFP_ISEQ(cfp))->local_table_size - VM_ENV_DATA_SIZE + 1;
-                    fprintf(stderr, "    %s: %s\n",
-=======
-                    const VALUE *argv = cfp->ep - ISEQ_BODY(cfp->iseq)->local_table_size - VM_ENV_DATA_SIZE + 1;
                     kprintf("    %s: %s\n",
->>>>>>> f4580ce9
                             rb_id2name(ISEQ_BODY(iseq)->local_table[i]),
                             rb_raw_obj_info(buff, 0x100, argv[i]));
                 }
@@ -220,7 +209,7 @@
 rb_vmdebug_stack_dump_raw(const rb_execution_context_t *ec, const rb_control_frame_t *cfp, FILE *errout)
 {
 #if 0
-    VALUE *sp = cfp->sp;
+    VALUE *sp = CFP_SP(cfp);
     const VALUE *ep = cfp->ep;
     VALUE *p, *st, *t;
 
@@ -315,7 +304,7 @@
 vm_base_ptr(const rb_control_frame_t *cfp)
 {
     const rb_control_frame_t *prev_cfp = RUBY_VM_PREVIOUS_CONTROL_FRAME(cfp);
-    const VALUE *bp = prev_cfp->sp + ISEQ_BODY(CFP_ISEQ(cfp))->local_table_size + VM_ENV_DATA_SIZE;
+    const VALUE *bp = CFP_SP(prev_cfp) + ISEQ_BODY(CFP_ISEQ(cfp))->local_table_size + VM_ENV_DATA_SIZE;
 
     if (ISEQ_BODY(CFP_ISEQ(cfp))->type == ISEQ_TYPE_METHOD || VM_FRAME_BMETHOD_P(cfp)) {
         bp += 1;
@@ -328,7 +317,7 @@
 {
     int i, argc = 0, local_table_size = 0;
     VALUE rstr;
-    VALUE *sp = cfp->sp;
+    VALUE *sp = CFP_SP(cfp);
     const VALUE *ep = cfp->ep;
 
     if (VM_FRAME_RUBYFRAME_P(cfp)) {
@@ -411,17 +400,12 @@
     }
 
     cfpi = ((rb_control_frame_t *)(ec->vm_stack + ec->vm_stack_size)) - cfp;
-<<<<<<< HEAD
-    fprintf(stderr, "  [PC] %04"PRIdPTRDIFF", [SP] %04"PRIdPTRDIFF", [EP] %04"PRIdPTRDIFF", [CFP] %04"PRIdPTRDIFF"\n",
+    kprintf("  [PC] %04"PRIdPTRDIFF", [SP] %04"PRIdPTRDIFF", [EP] %04"PRIdPTRDIFF", [CFP] %04"PRIdPTRDIFF"\n",
             pc, (CFP_SP(cfp) - ec->vm_stack), ep, cfpi);
-=======
-    kprintf("  [PC] %04"PRIdPTRDIFF", [SP] %04"PRIdPTRDIFF", [EP] %04"PRIdPTRDIFF", [CFP] %04"PRIdPTRDIFF"\n",
-            pc, (cfp->sp - ec->vm_stack), ep, cfpi);
     return true;
 
   error:
     return false;
->>>>>>> f4580ce9
 }
 
 bool
@@ -442,13 +426,8 @@
         for (i=0; i<(int)VM_CFP_CNT(ec, cfp); i++) {
             kprintf(" ");
         }
-<<<<<<< HEAD
-        printf("| ");
-        if(0)printf("[%03ld] ", (long)(CFP_SP(cfp) - ec->vm_stack));
-=======
         kprintf("| ");
-        if(0) kprintf("[%03ld] ", (long)(cfp->sp - ec->vm_stack));
->>>>>>> f4580ce9
+        if(0) kprintf("[%03ld] ", (long)(CFP_SP(cfp) - ec->vm_stack));
 
         /* printf("%3"PRIdPTRDIFF" ", VM_CFP_CNT(ec, cfp)); */
         if (pc >= 0) {
@@ -502,15 +481,9 @@
     rb_thread_t *th = rb_thread_ptr(self);
     rb_control_frame_t *cfp = th->ec->cfp;
 
-<<<<<<< HEAD
-    fprintf(stderr, "Thread state dump:\n");
-    fprintf(stderr, "pc : %p, sp : %p\n", (void *)CFP_PC(cfp), (void *)CFP_SP(cfp));
-    fprintf(stderr, "cfp: %p, ep : %p\n", (void *)cfp, (void *)cfp->ep);
-=======
     kprintf("Thread state dump:\n");
-    kprintf("pc : %p, sp : %p\n", (void *)cfp->pc, (void *)cfp->sp);
+    kprintf("pc : %p, sp : %p\n", (void *)CFP_PC(cfp), (void *)CFP_SP(cfp));
     kprintf("cfp: %p, ep : %p\n", (void *)cfp, (void *)cfp->ep);
->>>>>>> f4580ce9
 
   error:
     return Qnil;
@@ -1128,14 +1101,8 @@
     {
         static bool crashing = false;
         if (crashing) {
-<<<<<<< HEAD
-            fprintf(stderr, "Crashed while printing bug report. C backtrace follows\n");
-            rb_print_backtrace();
-            return;
-=======
             kprintf("Crashed while printing bug report\n");
             return true;
->>>>>>> f4580ce9
         }
         crashing = true;
     }
