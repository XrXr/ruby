--- conflicted
+++ resolved
@@ -277,35 +277,9 @@
     asm.mov(Opnd::mem(64, CFP, RUBY_OFFSET_CFP_PC), Opnd::const_ptr(ptr as *const u8));
 }
 
-<<<<<<< HEAD
 /// For calling routines in the middle of a YARV instruction that will
 /// fall through to the next instruction in the same ISeq.
 /// Should be used before calling a routine that could:
-=======
-/// Save the current SP on the CFP
-/// This realigns the interpreter SP with the JIT SP
-/// Note: this will change the current value of REG_SP,
-///       which could invalidate memory operands
-fn gen_save_sp(asm: &mut Assembler) {
-    gen_save_sp_with_offset(asm, 0);
-}
-
-/// Save the current SP + offset on the CFP
-fn gen_save_sp_with_offset(asm: &mut Assembler, offset: i8) {
-    if asm.ctx.get_sp_offset() != -offset {
-        asm_comment!(asm, "save SP to CFP");
-        let stack_pointer = asm.ctx.sp_opnd((offset as i32 * SIZEOF_VALUE_I32) as isize);
-        let sp_addr = asm.lea(stack_pointer);
-        asm.mov(SP, sp_addr);
-        let cfp_sp_opnd = Opnd::mem(64, CFP, RUBY_OFFSET_CFP_SP);
-        asm.mov(cfp_sp_opnd, SP);
-        asm.ctx.set_sp_offset(-offset);
-    }
-}
-
-/// jit_save_pc() + gen_save_sp(). Should be used before calling a routine that
-/// could:
->>>>>>> f413e50e
 ///  - Perform GC allocation
 ///  - Take the VM lock through RB_VM_LOCK_ENTER()
 ///  - Perform Ruby method call
@@ -333,6 +307,10 @@
 }
 
 fn jit_bump_progress(jit: &mut JITState, asm: &mut Assembler) {
+    jit_bump_progress_with_sp_offset(jit, asm, 0);
+}
+
+fn jit_bump_progress_with_sp_offset(jit: &mut JITState, asm: &mut Assembler, offset: i32) {
     asm_comment!(asm, "progress point bump");
 
     asm.spill_temps();
@@ -345,9 +323,10 @@
 
     let jit_frame = rb_jit_frame_t {
         pc: next_pc,
-        sp_offset: asm.ctx.get_stack_size().into(),
+        sp_offset: offset + i32::from(asm.ctx.get_stack_size()),
         flags: VALUE(0),
     }.move_to_heap();
+    // Tag the PC field to indicate that it's a JIT frame.
     asm.mov(Opnd::mem(64, CFP, RUBY_OFFSET_CFP_PC), (jit_frame as usize + 1).into());
 }
 
@@ -5296,7 +5275,6 @@
     asm.mov(cfp_opnd(RUBY_OFFSET_CFP_SELF), frame.recv);
     asm.mov(cfp_opnd(RUBY_OFFSET_CFP_BLOCK_CODE), 0.into());
 
-<<<<<<< HEAD
     // Set cfp->jit_frame for C frames
     if frame.iseq.is_none() {
         asm_comment!(asm, "outlined C frame");
@@ -5311,8 +5289,6 @@
     // Spill stack temps to let the callee use them (must be done before changing SP)
     asm.spill_temps();
 
-=======
->>>>>>> f413e50e
     if set_sp_cfp {
         // Spill stack temps to let the callee use them (must be done before changing the SP register)
         asm.spill_temps();
@@ -5544,14 +5520,12 @@
         cfunc_args_and_self: argc + 1,
     });
 
-    // Pop the C function arguments from the stack (in the caller)
-    // :send-cfunc-receiver: The receiver is always on stack when calling C methods.
-    // This is unlike iseqs, where `yield` (invokeblock) has no receiver on stack.
-    asm.stack_pop((argc + 1).try_into().unwrap());
-
     // Progress bump in the _caller_. Even though we've pushed
     // a cfunc control frame, the CFP register points to the caller.
-    jit_bump_progress(jit, asm);
+    // This progress point has info that resembles the state of the caller frame in the interpreter
+    // right after the cfunc returns, and is used by rb_full_cfunc_return() in case someone uses
+    // the `:c_return` tracepoint.
+    jit_bump_progress_with_sp_offset(jit, asm, -(argc + 1));
 
     if !kw_arg.is_null() {
         // Build a hash from all kwargs passed
@@ -5559,32 +5533,20 @@
         let imemo_ci = VALUE(ci as usize);
         assert_ne!(0, unsafe { rb_IMEMO_TYPE_P(imemo_ci, imemo_callinfo) },
             "we assume all callinfos with kwargs are on the GC heap");
-        let sp = asm.lea(asm.ctx.sp_opnd(SIZEOF_VALUE as isize * (argc + 1) as isize));
+        let sp = asm.lea(asm.ctx.sp_opnd(0));
         let kwargs = asm.ccall(build_kwhash as *const u8, vec![imemo_ci.into(), sp]);
 
         // Replace the stack location at the start of kwargs with the new hash
-        let stack_opnd = asm.stack_opnd(-1 - passed_argc);
+        let stack_opnd = asm.stack_opnd(argc - passed_argc);
         asm.mov(stack_opnd, kwargs);
     }
 
-<<<<<<< HEAD
-=======
-    // Write interpreter SP into CFP.
-    // We don't pop arguments yet to use registers for passing them, but we
-    // have to set cfp->sp below them for full_cfunc_return() invalidation.
-    gen_save_sp_with_offset(asm, -(argc + 1) as i8);
-
->>>>>>> f413e50e
     // Non-variadic method
     let args = if cfunc_argc >= 0 {
         // Copy the arguments from the stack to the C argument registers
         // self is the 0th argument and is at index argc from the stack top
         (0..=passed_argc).map(|i|
-<<<<<<< HEAD
-            asm.stack_opnd(-1 - i)
-=======
             asm.stack_opnd(argc - i)
->>>>>>> f413e50e
         ).collect()
     }
     // Variadic method
@@ -5593,13 +5555,8 @@
         // rb_f_puts(int argc, VALUE *argv, VALUE recv)
         vec![
             Opnd::Imm(passed_argc.into()),
-<<<<<<< HEAD
-            asm.lea(asm.ctx.sp_opnd(SIZEOF_VALUE as isize)),
-            asm.stack_opnd(-1),
-=======
             asm.lea(asm.ctx.sp_opnd((-argc * SIZEOF_VALUE_I32) as isize)),
             asm.stack_opnd(argc),
->>>>>>> f413e50e
         ]
     }
     else {
@@ -7842,18 +7799,12 @@
     // Move the return value into the C return register
     asm.mov(C_RET_OPND, retval_opnd);
 
-<<<<<<< HEAD
-    // Jump to the JIT return address on the frame that was just popped
-    // TODO(outline): comment here possible continuations. gen_leave_exit(), gen_leave_exception(),
-    // gen_send_iseq()
-=======
     // Jump to the JIT return address on the frame that was just popped.
     // There are a few possible jump targets:
     //   - gen_leave_exit() and gen_leave_exception(), for C callers
     //   - Return context set up by gen_send_iseq()
     // We don't write the return value to stack memory like the interpreter here.
     // Each jump target do it as necessary.
->>>>>>> f413e50e
     let offset_to_jit_return =
         -(RUBY_SIZEOF_CONTROL_FRAME as i32) + RUBY_OFFSET_CFP_JIT_RETURN;
     asm.jmp_opnd(Opnd::mem(64, CFP, offset_to_jit_return));
