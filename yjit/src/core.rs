--- conflicted
+++ resolved
@@ -459,11 +459,7 @@
     /// - Lower 7 bits: Depth of this block in the sidechain (eg: inline-cache chain)
     /// - Top bit: Whether this code is the target of a JIT-to-JIT Ruby return
     ///   ([Self::is_return_landing])
-<<<<<<< HEAD
-    chain_depth_plus: u8,
-=======
     chain_depth_return_landing: u8,
->>>>>>> f413e50e
 
     // Local variable types we keep track of
     // We store 8 local types, requiring 4 bits each, for a total of 32 bits
@@ -1656,40 +1652,17 @@
     }
 
     pub fn get_chain_depth(&self) -> u8 {
-<<<<<<< HEAD
-        self.chain_depth_plus & 0x7f
-    }
-
-    pub fn reset_chain_depth(&mut self) {
-        self.chain_depth_plus &= 0x80;
-=======
         self.chain_depth_return_landing & 0x7f
     }
 
     pub fn reset_chain_depth(&mut self) {
         self.chain_depth_return_landing &= 0x80;
->>>>>>> f413e50e
     }
 
     pub fn increment_chain_depth(&mut self) {
         if self.get_chain_depth() == 0x7f {
             panic!("max block version chain depth reached!");
         }
-<<<<<<< HEAD
-        self.chain_depth_plus += 1;
-    }
-
-    pub fn set_as_return_landing(&mut self) {
-        self.chain_depth_plus |= 0x80;
-    }
-
-    pub fn clear_return_landing(&mut self) {
-        self.chain_depth_plus &= 0x7f;
-    }
-
-    pub fn is_return_landing(&self) -> bool {
-        self.chain_depth_plus & 0x80 > 0
-=======
         self.chain_depth_return_landing += 1;
     }
 
@@ -1703,7 +1676,6 @@
 
     pub fn is_return_landing(&self) -> bool {
         self.chain_depth_return_landing & 0x80 > 0
->>>>>>> f413e50e
     }
 
     /// Get an operand for the adjusted stack pointer address
@@ -2573,14 +2545,6 @@
 
         let running_iseq = get_cfp_iseq(cfp);
         let reconned_pc = rb_iseq_pc_at_idx(running_iseq, target_blockid.idx.into());
-<<<<<<< HEAD
-=======
-        let reconned_sp = original_interp_sp.offset(target_ctx.sp_offset.into());
-        // Unlike in the interpreter, our `leave` doesn't write to the caller's
-        // SP -- we do it in the returned-to code. Account for this difference.
-        let reconned_sp = reconned_sp.add(target_ctx.is_return_landing().into());
-
->>>>>>> f413e50e
         assert_eq!(running_iseq, target_blockid.iseq as _, "each stub expects a particular iseq");
 
         // Update the PC in the current CFP, because it may be out of sync in JITted code
@@ -2589,7 +2553,7 @@
 
         let reconned_sp = rb_vm_base_ptr(cfp).add(target_ctx.stack_size.into());
         // Unlike in the interpreter, our `leave` doesn't write to the caller's
-        // SP—we do it in the returned-to code. Account for this difference.
+        // SP -- we do it in the returned-to code. Account for this difference.
         let reconned_sp = reconned_sp.add(target_ctx.is_return_landing().into());
 
         // :stub-sp-flush:
@@ -2783,11 +2747,7 @@
             EC,
         ]
     );
-<<<<<<< HEAD
-    let jump_addr2 = asm.load(jump_addr);
-=======
     let jump_addr = asm.load(stub_hit_ret);
->>>>>>> f413e50e
 
     // Restore return reg
     asm.cpop_into(C_RET_OPND);
@@ -2798,11 +2758,7 @@
     }
 
     // Jump to the address returned by the branch_stub_hit() call
-    asm.jmp_opnd(jump_addr2);
-
-    asm.test(jump_addr, 0usize.into()); // HACK: maintain liveness of c return reg so we get a
-                                        // scratch register for keeping the return value of
-                                        // branch_stub_hit().
+    asm.jmp_opnd(jump_addr);
 
     // HACK: popping into C_RET_REG clobbers the return value of branch_stub_hit() we need to jump
     // to, so we need a scratch register to preserve it. This extends the live range of the C
